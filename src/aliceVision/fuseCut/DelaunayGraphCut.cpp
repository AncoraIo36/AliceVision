--- conflicted
+++ resolved
@@ -844,7 +844,7 @@
         Point3d mainCamDir;
         for(int camId: vAttr.cams)
         {
-            const Point3d& cam = mp->CArr[camId];
+            const Point3d& cam = _mp.CArr[camId];
             const Point3d d = (cam - v).normalize();
             mainCamDir += d;
         }
@@ -938,23 +938,9 @@
     {
         nbPixels += imgParams.size;
     }
-<<<<<<< HEAD
-    int step = std::floor(std::sqrt(double(nbPixels) / double(params.maxInputPoints)));
-    step = std::max(step, params.minStep);
-    std::size_t realMaxVertices = 0;
-    std::vector<int> startIndex(_mp.getNbCameras(), 0);
-    for(int i = 0; i < _mp.getNbCameras(); ++i)
-    {
-        const auto& imgParams = _mp.getImageParams(i);
-        startIndex[i] = realMaxVertices;
-        realMaxVertices += std::ceil(imgParams.width / step) * std::ceil(imgParams.height / step);
-    }
-
-=======
     // int step = std::floor(std::sqrt(double(nbPixels) / double(params.maxInputPoints)));
     // step = std::max(step, params.minStep);
     const int step = 1;
->>>>>>> 38d899f5
     int nbAddedPoints = 0;
 
     ALICEVISION_LOG_INFO("Load depth maps and add points.");
@@ -1972,15 +1958,8 @@
     const double marginEpsilonFactor = 1.0e-4;
 
     const Point3d& originPt = _verticesCoords[vertexIndex];
-<<<<<<< HEAD
-    const float pixSize = _verticesAttr[vertexIndex].pixSize; // use computed pixSize,  _mp.getCamPixelSize(originPt, cam);
-    float maxDist = nPixelSizeBehind * pixSize;
-    if(fixesSigma)
-        maxDist = nPixelSizeBehind;
-=======
     const double pixSize = _verticesAttr[vertexIndex].pixSize;
     const double maxDist = nPixelSizeBehind * pixSize;
->>>>>>> 38d899f5
 
     assert(cam >= 0);
     assert(cam < _mp.ncams);
@@ -2364,11 +2343,7 @@
             GeometriesCount geometriesIntersectedFrontCount;
             GeometriesCount geometriesIntersectedBehindCount;
 
-<<<<<<< HEAD
-            const float maxDist = nPixelSizeBehind * (fixesSigma ? 1.0f : _mp.getCamPixelSize(originPt, cam));
-=======
-            const float maxDist = nPixelSizeBehind * mp->getCamPixelSize(originPt, cam);
->>>>>>> 38d899f5
+            const float maxDist = nPixelSizeBehind * _mp.getCamPixelSize(originPt, cam);
 
             // float minJump = 10000000.0f;
             // float minSilent = 10000000.0f;
@@ -2720,22 +2695,13 @@
     long timer = std::clock();
     ALICEVISION_LOG_INFO("Graph cut post-processing.");
 
-<<<<<<< HEAD
     int minSegmentSize = _mp.userParams.get<int>("hallucinationsFiltering.minSegmentSize", 10);
     bool doRemoveBubbles = _mp.userParams.get<bool>("hallucinationsFiltering.doRemoveBubbles", true);
     bool doRemoveDust = _mp.userParams.get<bool>("hallucinationsFiltering.doRemoveDust", true);
     bool doLeaveLargestFullSegmentOnly = _mp.userParams.get<bool>("hallucinationsFiltering.doLeaveLargestFullSegmentOnly", false);
+    int invertTetrahedronBasedOnNeighborsNbIterations = _mp.userParams.get<bool>("hallucinationsFiltering.invertTetrahedronBasedOnNeighborsNbIterations", 10);
     double minSolidAngleRatio = _mp.userParams.get<double>("hallucinationsFiltering.minSolidAngleRatio", 0.2);
     int nbSolidAngleFilteringIterations = _mp.userParams.get<double>("hallucinationsFiltering.nbSolidAngleFilteringIterations", 10);
-=======
-    int minSegmentSize = mp->userParams.get<int>("hallucinationsFiltering.minSegmentSize", 10);
-    bool doRemoveBubbles = mp->userParams.get<bool>("hallucinationsFiltering.doRemoveBubbles", true);
-    bool doRemoveDust = mp->userParams.get<bool>("hallucinationsFiltering.doRemoveDust", true);
-    bool doLeaveLargestFullSegmentOnly = mp->userParams.get<bool>("hallucinationsFiltering.doLeaveLargestFullSegmentOnly", false);
-    int invertTetrahedronBasedOnNeighborsNbIterations = mp->userParams.get<bool>("hallucinationsFiltering.invertTetrahedronBasedOnNeighborsNbIterations", 10);
-    double minSolidAngleRatio = mp->userParams.get<double>("hallucinationsFiltering.minSolidAngleRatio", 0.2);
-    int nbSolidAngleFilteringIterations = mp->userParams.get<double>("hallucinationsFiltering.nbSolidAngleFilteringIterations", 10);
->>>>>>> 38d899f5
 
     if(doRemoveBubbles)
     {
@@ -3089,10 +3055,10 @@
   ALICEVISION_LOG_INFO("Creating dense point cloud.");
 
   float minDist = hexah ? (hexah[0] - hexah[1]).size() / 1000.0f : 0.00001f;
-  const int helperPointsGridSize = mp->userParams.get<int>("LargeScale.helperPointsGridSize", 10);
-  const int densifyNbFront = mp->userParams.get<int>("LargeScale.densifyNbFront", 0);
-  const int densifyNbBack = mp->userParams.get<int>("LargeScale.densifyNbBack", 0);
-  const double densifyScale = mp->userParams.get<double>("LargeScale.densifyScale", 1.0);
+  const int helperPointsGridSize = _mp.userParams.get<int>("LargeScale.helperPointsGridSize", 10);
+  const int densifyNbFront = _mp.userParams.get<int>("LargeScale.densifyNbFront", 0);
+  const int densifyNbBack = _mp.userParams.get<int>("LargeScale.densifyNbBack", 0);
+  const double densifyScale = _mp.userParams.get<double>("LargeScale.densifyScale", 1.0);
 
   // add points from depth maps
   if(depthMapsFuseParams != nullptr)
@@ -3102,11 +3068,6 @@
   if(sfmData != nullptr)
     addPointsFromSfM(hexah, cams, *sfmData);
 
-<<<<<<< HEAD
-  const int nGridHelperVolumePointsDim = _mp.userParams.get<int>("LargeScale.nGridHelperVolumePointsDim", 10);
-
-=======
->>>>>>> 38d899f5
   // add points for cam centers
   addPointsFromCameraCenters(cams, minDist);
 
@@ -3122,11 +3083,7 @@
     addGridHelperPoints(helperPointsGridSize, hexahExt, minDist);
 
     // add point for shape from silhouette
-<<<<<<< HEAD
-    if(_mp.userParams.get<bool>("delaunaycut.addMaskHelperPoints", false))
-=======
     if(depthMapsFuseParams != nullptr)
->>>>>>> 38d899f5
       addMaskHelperPoints(hexahExt, cams, *depthMapsFuseParams);
   }
 
@@ -3279,22 +3236,14 @@
 
     long t1;
 
-<<<<<<< HEAD
-    const float sigma = (float)_mp.userParams.get<double>("delaunaycut.sigma", 4.0f); // TODO FACA: 2 or 4?
-=======
     // TODO FACA: nPixelSizeBehind 2 or 4 by default?
-    const double nPixelSizeBehind = mp->userParams.get<double>("delaunaycut.nPixelSizeBehind", 4.0); // sigma value
-    const float fullWeight = float(mp->userParams.get<double>("delaunaycut.fullWeight", 1.0));
->>>>>>> 38d899f5
+    const double nPixelSizeBehind = _mp.userParams.get<double>("delaunaycut.nPixelSizeBehind", 4.0); // sigma value
+    const float fullWeight = float(_mp.userParams.get<double>("delaunaycut.fullWeight", 1.0));
 
     ALICEVISION_LOG_INFO("nPixelSizeBehind: " << nPixelSizeBehind);
 
     // 0 for distFcn equals 1 all the time
-<<<<<<< HEAD
-    const float distFcnHeight = (float)_mp.userParams.get<double>("delaunaycut.distFcnHeight", 0.0f);
-=======
-    const float distFcnHeight = (float)mp->userParams.get<double>("delaunaycut.distFcnHeight", 0.0);
->>>>>>> 38d899f5
+    const float distFcnHeight = (float)_mp.userParams.get<double>("delaunaycut.distFcnHeight", 0.0);
 
     const bool labatutCFG09 = _mp.userParams.get<bool>("global.LabatutCFG09", false);
     // jancosekIJCV: "Exploiting Visibility Information in Surface Reconstruction to Preserve Weakly Supported Surfaces", Michal Jancosek and Tomas Pajdla, 2014
