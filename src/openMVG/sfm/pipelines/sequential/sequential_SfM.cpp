
// Copyright (c) 2015 Pierre MOULON.

// This Source Code Form is subject to the terms of the Mozilla Public
// License, v. 2.0. If a copy of the MPL was not distributed with this
// file, You can obtain one at http://mozilla.org/MPL/2.0/.


#include "openMVG/sfm/pipelines/sequential/sequential_SfM.hpp"
#include "openMVG/sfm/pipelines/sfm_robust_model_estimation.hpp"
#include "openMVG/sfm/sfm_data_io.hpp"
#include "openMVG/sfm/sfm_data_BA_ceres.hpp"
#include "openMVG/sfm/sfm_data_filters.hpp"
#include "openMVG/sfm/pipelines/localization/SfM_Localizer.hpp"

#include "openMVG/matching/indMatch.hpp"
#include "openMVG/multiview/essential.hpp"
#include "openMVG/multiview/triangulation.hpp"
#include "openMVG/multiview/triangulation_nview.hpp"
#include "openMVG/graph/connectedComponent.hpp"
#include "openMVG/stl/stl.hpp"
#include "openMVG/system/timer.hpp"

#include "third_party/htmlDoc/htmlDoc.hpp"
#include "third_party/progress/progress.hpp"

#ifdef _MSC_VER
#pragma warning( once : 4267 ) //warning C4267: 'argument' : conversion from 'size_t' to 'const int', possible loss of data
#endif

namespace openMVG {
namespace sfm {

using namespace openMVG::geometry;
using namespace openMVG::cameras;

SequentialSfMReconstructionEngine::SequentialSfMReconstructionEngine(
  const SfM_Data & sfm_data,
  const std::string & soutDirectory,
  const std::string & sloggingFile)
  : ReconstructionEngine(sfm_data, soutDirectory),
    _sLoggingFile(sloggingFile),
    _initialpair(Pair(0,0)),
    _camType(EINTRINSIC(PINHOLE_CAMERA_RADIAL3))
{
  if (!_sLoggingFile.empty())
  {
    // setup HTML logger
    _htmlDocStream = std::make_shared<htmlDocument::htmlDocumentStream>("SequentialReconstructionEngine SFM report.");
    _htmlDocStream->pushInfo(
      htmlDocument::htmlMarkup("h1", std::string("SequentialSfMReconstructionEngine")));
    _htmlDocStream->pushInfo("<hr>");

    _htmlDocStream->pushInfo( "Dataset info:");
    _htmlDocStream->pushInfo( "Views count: " +
      htmlDocument::toString( sfm_data.GetViews().size()) + "<br>");
  }

  // Init remaining image list
  for (Views::const_iterator itV = sfm_data.GetViews().begin();
    itV != sfm_data.GetViews().end(); ++itV)
  {
    _set_remainingViewId.insert(itV->second.get()->id_view);
  }
}

SequentialSfMReconstructionEngine::~SequentialSfMReconstructionEngine()
{
  if (!_sLoggingFile.empty())
  {
    // Save the reconstruction Log
    std::ofstream htmlFileStream(_sLoggingFile.c_str());
    htmlFileStream << _htmlDocStream->getDoc();
  }
}

void SequentialSfMReconstructionEngine::SetFeaturesProvider(Features_Provider * provider)
{
  _features_provider = provider;
}

void SequentialSfMReconstructionEngine::SetMatchesProvider(Matches_Provider * provider)
{
  _matches_provider = provider;
}

// Compute robust Resection of remaining images
// - group of images will be selected and resection + scene completion will be tried
void SequentialSfMReconstructionEngine::RobustResectionOfImages(
  const std::set<size_t>& viewIds,
  std::set<size_t>& set_reconstructedViewId,
  std::set<size_t>& set_rejectedViewId)
{
  size_t imageIndex = 0;
  size_t resectionGroupIndex = 0;
  std::set<size_t> set_remainingViewId(viewIds);
  std::vector<size_t> vec_possible_resection_indexes;
  while (FindImagesWithPossibleResection(vec_possible_resection_indexes, set_remainingViewId))
  {
    // std::cout << "Resection group start " << resectionGroupIndex << " with " << vec_possible_resection_indexes.size() << " images.\n";

    bool bImageAdded = false;
    // Add images to the 3D reconstruction
    for (const size_t possible_resection_index: vec_possible_resection_indexes )
    {
      const size_t currentIndex = imageIndex;
      ++imageIndex;
      const bool bResect = Resection(possible_resection_index);
      bImageAdded |= bResect;
      if (!bResect)
      {
        set_rejectedViewId.insert(possible_resection_index);
        std::cout << "\nResection of image: " << possible_resection_index << " was not possible." << std::endl;
      }
      else
      {
        set_reconstructedViewId.insert(possible_resection_index);
        std::cout << "\nResection of image: " << possible_resection_index << " succeed." << std::endl;
      }
      set_remainingViewId.erase(possible_resection_index);
    }

    if (bImageAdded)
    {
      // Scene logging as ply for visual debug
      std::ostringstream os;
      os << std::setw(8) << std::setfill('0') << resectionGroupIndex << "_Resection";
      Save(_sfm_data, stlplus::create_filespec(_sOutDirectory, os.str(), _sfmdataInterFileExtension), _sfmdataInterFilter);

      // std::cout << "Global Bundle start, resection group index: " << resectionGroupIndex << ".\n";
      int bundleAdjustmentIteration = 0;
      // Perform BA until all point are under the given precision
      do
      {
        // std::cout << "Resection group index: " << resectionGroupIndex << ", bundle iteration: " << bundleAdjustmentIteration << "\n";
        BundleAdjustment();
        ++bundleAdjustmentIteration;
      }
      while (badTrackRejector(4.0, 50) != 0);
    }
    ++resectionGroupIndex;
  }
  // Ensure there is no remaining outliers
  badTrackRejector(4.0, 0);
}

bool SequentialSfMReconstructionEngine::Process()
{
  //-------------------
  //-- Incremental reconstruction
  //-------------------

  if (!InitLandmarkTracks())
    return false;

  // Initial pair choice
  if (_initialpair == Pair(0,0))
  {
<<<<<<< HEAD
    Pair putative_initial_pair;
    if (AutomaticInitialPairChoice(putative_initial_pair))
    {
      initialPairIndex = _initialpair = putative_initial_pair;
    }
    else if(_userInteraction) // Cannot find a valid initial pair, try to set it by hand?
=======
    if (!AutomaticInitialPairChoice(_initialpair))
>>>>>>> 08f6b082
    {
      // Cannot find a valid initial pair, try to set it by hand?
      if (!ChooseInitialPair(_initialpair))
      {
        return false;
      }
    }
    else
    {
      return false;
    }
  }
  // Else a starting pair was already initialized before

  // Initial pair Essential Matrix and [R|t] estimation.
  if (!MakeInitialPair3D(_initialpair))
    return false;

  std::set<size_t> reconstructedViewIds;
  std::set<size_t> rejectedViewIds;
  std::size_t nbRejectedLoops = 0;
  do
  {
    reconstructedViewIds.clear();
    rejectedViewIds.clear();

    // Compute robust Resection of remaining images
    // - group of images will be selected and resection + scene completion will be tried
    RobustResectionOfImages(
      _set_remainingViewId,
      reconstructedViewIds,
      rejectedViewIds);
    // Remove all reconstructed views from the remaining views
    for(const size_t v: reconstructedViewIds)
    {
      _set_remainingViewId.erase(v);
    }

    std::cout << "SequenctiamSfM -- nbRejectedLoops: " << nbRejectedLoops << std::endl;
    std::cout << "SequenctiamSfM -- reconstructedViewIds: " << reconstructedViewIds.size() << std::endl;
    std::cout << "SequenctiamSfM -- rejectedViewIds: " << rejectedViewIds.size() << std::endl;
    std::cout << "SequenctiamSfM -- _set_remainingViewId: " << _set_remainingViewId.size() << std::endl;

    ++nbRejectedLoops;
    // Retry to perform the resectioning of all the rejected views,
    // as long as new views are successfully added.
  } while( !reconstructedViewIds.empty() && !_set_remainingViewId.empty() );

  //-- Reconstruction done.
  //-- Display some statistics
  std::cout << "\n\n-------------------------------" << "\n"
    << "-- Structure from Motion (statistics):\n"
    << "-- #Camera calibrated: " << _sfm_data.GetPoses().size()
    << " from " << _sfm_data.GetViews().size() << " input images.\n"
    << "-- #Tracks, #3D points: " << _sfm_data.GetLandmarks().size() << "\n"
    << "-------------------------------" << "\n";

  Histogram<double> h;
  ComputeResidualsHistogram(&h);
  std::cout << "\nHistogram of residuals:" << h.ToString() << std::endl;

  if (!_sLoggingFile.empty())
  {
    using namespace htmlDocument;
    std::ostringstream os;
    os << "Structure from Motion process finished.";
    _htmlDocStream->pushInfo("<hr>");
    _htmlDocStream->pushInfo(htmlMarkup("h1",os.str()));

    os.str("");
    os << "-------------------------------" << "<br>"
      << "-- Structure from Motion (statistics):<br>"
      << "-- #Camera calibrated: " << _sfm_data.GetPoses().size()
      << " from " <<_sfm_data.GetViews().size() << " input images.<br>"
      << "-- #Tracks, #3D points: " << _sfm_data.GetLandmarks().size() << "<br>"
      << "-------------------------------" << "<br>";
    _htmlDocStream->pushInfo(os.str());

    _htmlDocStream->pushInfo(htmlMarkup("h2","Histogram of reprojection-residuals"));

    const std::vector<double> xBin = h.GetXbinsValue();
    std::pair< std::pair<double,double>, std::pair<double,double> > range =
      autoJSXGraphViewport<double>(xBin, h.GetHist());

    htmlDocument::JSXGraphWrapper jsxGraph;
    jsxGraph.init("3DtoImageResiduals",600,300);
    jsxGraph.addXYChart(xBin, h.GetHist(), "line,point");
    jsxGraph.UnsuspendUpdate();
    jsxGraph.setViewport(range);
    jsxGraph.close();
    _htmlDocStream->pushInfo(jsxGraph.toStr());
  }
  return true;
}

/// Select a candidate initial pair
bool SequentialSfMReconstructionEngine::ChooseInitialPair(Pair & initialPairIndex) const
{
  if (_initialpair != Pair(0,0))
  {
    // Internal initial pair is already initialized (so return it)
    initialPairIndex = _initialpair;
  }
  else
  {
    // List Views that supports valid intrinsic
    std::set<IndexT> valid_views;
    for (Views::const_iterator it = _sfm_data.GetViews().begin();
      it != _sfm_data.GetViews().end(); ++it)
    {
      const View * v = it->second.get();
      if( _sfm_data.GetIntrinsics().find(v->id_intrinsic) != _sfm_data.GetIntrinsics().end())
        valid_views.insert(v->id_view);
    }

    if (_sfm_data.GetIntrinsics().empty() || valid_views.empty())
    {
      std::cerr
        << "There is no defined intrinsic data in order to compute an essential matrix for the initial pair."
        << std::endl;
      return false;
    }

    std::cout << std::endl
      << "----------------------------------------------------\n"
      << "SequentialSfMReconstructionEngine::ChooseInitialPair\n"
      << "----------------------------------------------------\n"
      << " Pairs that have valid intrinsic and high support of points are displayed:\n"
      << " Choose one pair manually by typing the two integer indexes\n"
      << "----------------------------------------------------\n"
      << std::endl;

    // Try to list the 10 top pairs that have:
    //  - valid intrinsics,
    //  - valid estimated Fundamental matrix.
    std::vector< size_t > vec_NbMatchesPerPair;
    std::vector<openMVG::matching::PairWiseMatches::const_iterator> vec_MatchesIterator;
    const openMVG::matching::PairWiseMatches & map_Matches = _matches_provider->_pairWise_matches;
    for (openMVG::matching::PairWiseMatches::const_iterator
      iter = map_Matches.begin();
      iter != map_Matches.end(); ++iter)
    {
      const Pair current_pair = iter->first;
      if (valid_views.count(current_pair.first) &&
        valid_views.count(current_pair.second) )
      {
        vec_NbMatchesPerPair.push_back(iter->second.size());
        vec_MatchesIterator.push_back(iter);
      }
    }
    // sort the Pairs in descending order according their correspondences count
    using namespace stl::indexed_sort;
    std::vector< sort_index_packet_descend< size_t, size_t> > packet_vec(vec_NbMatchesPerPair.size());
    sort_index_helper(packet_vec, &vec_NbMatchesPerPair[0], std::min((size_t)10, vec_NbMatchesPerPair.size()));

    for (size_t i = 0; i < std::min((size_t)10, vec_NbMatchesPerPair.size()); ++i) {
      const size_t index = packet_vec[i].index;
      openMVG::matching::PairWiseMatches::const_iterator iter = vec_MatchesIterator[index];
      std::cout << "(" << iter->first.first << "," << iter->first.second <<")\t\t"
        << iter->second.size() << " matches" << std::endl;
    }

    // Ask the user to choose an initial pair (by set some view ids)
    std::cout << std::endl << " type INITIAL pair ids: X enter Y enter\n";
    int val, val2;
    if ( std::cin >> val && std::cin >> val2) {
      initialPairIndex.first = val;
      initialPairIndex.second = val2;
    }
  }

  std::cout << "\nPutative starting pair is: (" << initialPairIndex.first
      << "," << initialPairIndex.second << ")" << std::endl;

  // Check validity of the initial pair indices:
  if (_features_provider->feats_per_view.find(initialPairIndex.first) == _features_provider->feats_per_view.end() ||
      _features_provider->feats_per_view.find(initialPairIndex.second) == _features_provider->feats_per_view.end())
  {
    std::cerr << "At least one of the initial pair indices is invalid."
      << std::endl;
    return false;
  }
  return true;
}

bool SequentialSfMReconstructionEngine::InitLandmarkTracks()
{
  // Compute tracks from matches
  tracks::TracksBuilder tracksBuilder;

  {
    // List of features matches for each couple of images
    const openMVG::matching::PairWiseMatches & map_Matches = _matches_provider->_pairWise_matches;
    std::cout << "\n" << "Track building" << std::endl;

    tracksBuilder.Build(map_Matches);
    std::cout << "\n" << "Track filtering" << std::endl;
    tracksBuilder.Filter();
<<<<<<< HEAD
    std::cout << "\n" << "Track filtering : min occurence" << std::endl;
#ifdef HAVE_CCTAG
    tracksBuilder.FilterPairWiseMinimumMatches(3); // todo param@L
#else
    tracksBuilder.FilterPairWiseMinimumMatches(20); // todo param@L
#endif
    
=======
>>>>>>> 08f6b082
    std::cout << "\n" << "Track export to internal struct" << std::endl;
    //-- Build tracks with STL compliant type :
    tracksBuilder.ExportToSTL(_map_tracks);

    std::cout << "\n" << "Track stats" << std::endl;
    {
      std::ostringstream osTrack;
      //-- Display stats :
      //    - number of images
      //    - number of tracks
      std::set<size_t> set_imagesId;
      tracks::TracksUtilsMap::ImageIdInTracks(_map_tracks, set_imagesId);
      osTrack << "------------------" << "\n"
        << "-- Tracks Stats --" << "\n"
        << " Tracks number: " << tracksBuilder.NbTracks() << "\n"
        << " Images Id: " << "\n";
      std::copy(set_imagesId.begin(),
        set_imagesId.end(),
        std::ostream_iterator<size_t>(osTrack, ", "));
      osTrack << "\n------------------" << "\n";

      std::map<size_t, size_t> map_Occurence_TrackLength;
      tracks::TracksUtilsMap::TracksLength(_map_tracks, map_Occurence_TrackLength);
      osTrack << "TrackLength, Occurrence" << "\n";
      for (std::map<size_t, size_t>::const_iterator iter = map_Occurence_TrackLength.begin();
        iter != map_Occurence_TrackLength.end(); ++iter)  {
        osTrack << "\t" << iter->first << "\t" << iter->second << "\n";
      }
      osTrack << "\n";
      std::cout << osTrack.str();
    }
  }
  return _map_tracks.size() > 0;
}

bool SequentialSfMReconstructionEngine::AutomaticInitialPairChoice(Pair & initial_pair) const
{
  // From the k view pairs with the highest number of verified matches
  // select a pair that have the largest basline (mean angle between it's bearing vectors).

  const unsigned k = 20;
  const unsigned iMin_inliers_count = 100;
  const float fRequired_min_angle = 3.0f;
  const float fLimit_max_angle = 60.0f; // More than 60 degree, we cannot rely on matches for initial pair seeding

  // List Views that support valid intrinsic (view that could be used for Essential matrix computation)
  std::set<IndexT> valid_views;
  for (Views::const_iterator it = _sfm_data.GetViews().begin();
    it != _sfm_data.GetViews().end(); ++it)
  {
    const View * v = it->second.get();
    if (_sfm_data.GetIntrinsics().count(v->id_intrinsic))
      valid_views.insert(v->id_view);
  }

  if (valid_views.size() < 2)
  {
    std::cerr << "Failed to find an initial pair automatically. There is no view with valid intrinsics." << std::endl;
    return false;
  }

  std::vector<std::pair<double, Pair> > scoring_per_pair;

  // Compute the relative pose & the 'baseline score'
  C_Progress_display my_progress_bar( _matches_provider->_pairWise_matches.size(),
    std::cout,
    "Automatic selection of an initial pair:\n" );
#ifdef OPENMVG_USE_OPENMP
  #pragma omp parallel
#endif
  for (const std::pair< Pair, IndMatches > & match_pair : _matches_provider->_pairWise_matches)
  {
#ifdef OPENMVG_USE_OPENMP
  #pragma omp single nowait
#endif
    {
#ifdef OPENMVG_USE_OPENMP
      #pragma omp critical
#endif
      ++my_progress_bar;

      const Pair current_pair = match_pair.first;

      const size_t I = min(current_pair.first, current_pair.second);
      const size_t J = max(current_pair.first, current_pair.second);
      if (valid_views.count(I) && valid_views.count(J))
      {
        const View * view_I = _sfm_data.GetViews().at(I).get();
        const Intrinsics::const_iterator iterIntrinsic_I = _sfm_data.GetIntrinsics().find(view_I->id_intrinsic);
        const View * view_J = _sfm_data.GetViews().at(J).get();
        const Intrinsics::const_iterator iterIntrinsic_J = _sfm_data.GetIntrinsics().find(view_J->id_intrinsic);

        const Pinhole_Intrinsic * cam_I = dynamic_cast<const Pinhole_Intrinsic*>(iterIntrinsic_I->second.get());
        const Pinhole_Intrinsic * cam_J = dynamic_cast<const Pinhole_Intrinsic*>(iterIntrinsic_J->second.get());
        if (cam_I != NULL && cam_J != NULL)
        {
          openMVG::tracks::STLMAPTracks map_tracksCommon;
          const std::set<size_t> set_imageIndex= {I, J};
          tracks::TracksUtilsMap::GetTracksInImages(set_imageIndex, _map_tracks, map_tracksCommon);

          // Copy points correspondences to arrays for relative pose estimation
          const size_t n = map_tracksCommon.size();
          Mat xI(2,n), xJ(2,n);
          size_t cptIndex = 0;
          for (openMVG::tracks::STLMAPTracks::const_iterator
            iterT = map_tracksCommon.begin(); iterT != map_tracksCommon.end();
            ++iterT, ++cptIndex)
          {
            tracks::submapTrack::const_iterator iter = iterT->second.begin();
            const size_t i = iter->second;
            const size_t j = (++iter)->second;

            Vec2 feat = _features_provider->feats_per_view[I][i].coords().cast<double>();
            xI.col(cptIndex) = cam_I->get_ud_pixel(feat);
            feat = _features_provider->feats_per_view[J][j].coords().cast<double>();
            xJ.col(cptIndex) = cam_J->get_ud_pixel(feat);
          }

          // Robust estimation of the relative pose
          RelativePose_Info relativePose_info;
          relativePose_info.initial_residual_tolerance = Square(4.0);

          if (robustRelativePose(
            cam_I->K(), cam_J->K(),
            xI, xJ, relativePose_info,
            std::make_pair(cam_I->w(), cam_I->h()), std::make_pair(cam_J->w(), cam_J->h()),
            256) && relativePose_info.vec_inliers.size() > iMin_inliers_count)
          {
            // Triangulate inliers & compute angle between bearing vectors
            std::vector<float> vec_angles;
            vec_angles.reserve(relativePose_info.vec_inliers.size());
            const Pose3 pose_I = Pose3(Mat3::Identity(), Vec3::Zero());
            const Pose3 pose_J = relativePose_info.relativePose;
            const Mat34 PI = cam_I->get_projective_equivalent(pose_I);
            const Mat34 PJ = cam_J->get_projective_equivalent(pose_J);
            for (const size_t inlier_idx : relativePose_info.vec_inliers)
            {
              Vec3 X;
              TriangulateDLT(PI, xI.col(inlier_idx), PJ, xJ.col(inlier_idx), &X);

              openMVG::tracks::STLMAPTracks::const_iterator iterT = map_tracksCommon.begin();
              std::advance(iterT, inlier_idx);
              tracks::submapTrack::const_iterator iter = iterT->second.begin();
              const Vec2 featI = _features_provider->feats_per_view[I][iter->second].coords().cast<double>();
              const Vec2 featJ = _features_provider->feats_per_view[J][(++iter)->second].coords().cast<double>();
              vec_angles.push_back(AngleBetweenRay(pose_I, cam_I, pose_J, cam_J, featI, featJ));
            }
            // Compute the median triangulation angle
            const unsigned median_index = vec_angles.size() / 2;
            std::nth_element(
              vec_angles.begin(),
              vec_angles.begin() + median_index,
              vec_angles.end());
            const float scoring_angle = vec_angles[median_index];
            // Store the pair iff the pair is in the asked angle range [fRequired_min_angle;fLimit_max_angle]
            if (scoring_angle > fRequired_min_angle &&
                scoring_angle < fLimit_max_angle)
            {
  #ifdef OPENMVG_USE_OPENMP
              #pragma omp critical
  #endif
              scoring_per_pair.emplace_back(scoring_angle, current_pair);
            }
          }
        }
      }
    } // omp section
  }
  std::sort(scoring_per_pair.begin(), scoring_per_pair.end());
  // Since scoring is ordered in increasing order, reverse the order
  std::reverse(scoring_per_pair.begin(), scoring_per_pair.end());
  if (!scoring_per_pair.empty())
  {
    initial_pair = scoring_per_pair.begin()->second;
    return true;
  }
  std::cout << "No valid initial pair found automatically." << std::endl;
  return false;
}

/// Compute the initial 3D seed (First camera t=0; R=Id, second estimated by 5 point algorithm)
bool SequentialSfMReconstructionEngine::MakeInitialPair3D(const Pair & current_pair)
{
  // Compute robust Essential matrix for ImageId [I,J]
  // use min max to have I < J
  const size_t I = min(current_pair.first, current_pair.second);
  const size_t J = max(current_pair.first, current_pair.second);

  // a. Assert we have valid pinhole cameras
  const View * view_I = _sfm_data.GetViews().at(I).get();
  const Intrinsics::const_iterator iterIntrinsic_I = _sfm_data.GetIntrinsics().find(view_I->id_intrinsic);
  const View * view_J = _sfm_data.GetViews().at(J).get();
  const Intrinsics::const_iterator iterIntrinsic_J = _sfm_data.GetIntrinsics().find(view_J->id_intrinsic);

  std::cout << "Initial pair is:\n"
          << "  A - Id: " << I << " - " << " filepath: " << view_I->s_Img_path << "\n"
          << "  B - Id: " << J << " - " << " filepath: " << view_J->s_Img_path << std::endl;

  if (iterIntrinsic_I == _sfm_data.GetIntrinsics().end() ||
      iterIntrinsic_J == _sfm_data.GetIntrinsics().end() )
  {
    std::cerr << "Can't find initial image pair intrinsics: " << view_I->id_intrinsic << ", "  << view_J->id_intrinsic << std::endl;
    return false;
  }

  const Pinhole_Intrinsic * cam_I = dynamic_cast<const Pinhole_Intrinsic*>(iterIntrinsic_I->second.get());
  const Pinhole_Intrinsic * cam_J = dynamic_cast<const Pinhole_Intrinsic*>(iterIntrinsic_J->second.get());
  if (cam_I == NULL || cam_J == NULL)
  {
    std::cerr << "Can't find initial image pair intrinsics (NULL ptr): " << view_I->id_intrinsic << ", "  << view_J->id_intrinsic << std::endl;
    return false;
  }

  // b. Get common features between the two view
  // use the track to have a more dense match correspondence set
  openMVG::tracks::STLMAPTracks map_tracksCommon;
  const std::set<size_t> set_imageIndex= {I, J};
  tracks::TracksUtilsMap::GetTracksInImages(set_imageIndex, _map_tracks, map_tracksCommon);

  //-- Copy point to arrays
  const size_t n = map_tracksCommon.size();
  Mat xI(2,n), xJ(2,n);
  size_t cptIndex = 0;
  for (openMVG::tracks::STLMAPTracks::const_iterator
    iterT = map_tracksCommon.begin(); iterT != map_tracksCommon.end();
    ++iterT, ++cptIndex)
  {
    tracks::submapTrack::const_iterator iter = iterT->second.begin();
    const size_t i = iter->second;
    const size_t j = (++iter)->second;

    Vec2 feat = _features_provider->feats_per_view[I][i].coords().cast<double>();
    xI.col(cptIndex) = cam_I->get_ud_pixel(feat);
    feat = _features_provider->feats_per_view[J][j].coords().cast<double>();
    xJ.col(cptIndex) = cam_J->get_ud_pixel(feat);
  }
  std::cout << n << " matches in the image pair for the initial pose estimation." << std::endl;

  // c. Robust estimation of the relative pose
  RelativePose_Info relativePose_info;

  const std::pair<size_t, size_t> imageSize_I(cam_I->w(), cam_I->h());
  const std::pair<size_t, size_t> imageSize_J(cam_J->w(), cam_J->h());

  if (!robustRelativePose(
    cam_I->K(), cam_J->K(), xI, xJ, relativePose_info, imageSize_I, imageSize_J, 4096))
  {
    std::cerr << " /!\\ Robust estimation failed to compute E for this pair"
      << std::endl;
    return false;
  }
  std::cout << "A-Contrario initial pair residual: "
    << relativePose_info.found_residual_precision << std::endl;
  // Bound min precision at 1 pix.
  relativePose_info.found_residual_precision = std::max(relativePose_info.found_residual_precision, 1.0);

  bool bRefine_using_BA = true;
  if (bRefine_using_BA)
  {
    // Refine the defined scene
    SfM_Data tiny_scene;
    tiny_scene.views.insert(*_sfm_data.GetViews().find(view_I->id_view));
    tiny_scene.views.insert(*_sfm_data.GetViews().find(view_J->id_view));
    tiny_scene.intrinsics.insert(*_sfm_data.GetIntrinsics().find(view_I->id_intrinsic));
    tiny_scene.intrinsics.insert(*_sfm_data.GetIntrinsics().find(view_J->id_intrinsic));

    // Init poses
    const Pose3 & Pose_I = tiny_scene.poses[view_I->id_pose] = Pose3(Mat3::Identity(), Vec3::Zero());
    const Pose3 & Pose_J = tiny_scene.poses[view_J->id_pose] = relativePose_info.relativePose;

    // Init structure
    const Mat34 P1 = cam_I->get_projective_equivalent(Pose_I);
    const Mat34 P2 = cam_J->get_projective_equivalent(Pose_J);
    Landmarks & landmarks = tiny_scene.structure;

    for (openMVG::tracks::STLMAPTracks::const_iterator
      iterT = map_tracksCommon.begin();
      iterT != map_tracksCommon.end();
      ++iterT)
    {
      // Get corresponding points
      tracks::submapTrack::const_iterator iter = iterT->second.begin();
      const size_t i = iter->second;
      const size_t j = (++iter)->second;

      const Vec2 x1_ = _features_provider->feats_per_view[I][i].coords().cast<double>();
      const Vec2 x2_ = _features_provider->feats_per_view[J][j].coords().cast<double>();

      Vec3 X;
      TriangulateDLT(P1, x1_, P2, x2_, &X);
      Observations obs;
      obs[view_I->id_view] = Observation(x1_, i);
      obs[view_J->id_view] = Observation(x2_, j);
      landmarks[iterT->first].obs = std::move(obs);
      landmarks[iterT->first].X = X;
    }

    Save(tiny_scene, stlplus::create_filespec(_sOutDirectory, "initialPair", _sfmdataInterFileExtension), _sfmdataInterFilter);

    // - refine only Structure and Rotations & translations (keep intrinsic constant)
    Bundle_Adjustment_Ceres::BA_options options(true, false);
    options._linear_solver_type = ceres::DENSE_SCHUR;
    Bundle_Adjustment_Ceres bundle_adjustment_obj(options);
    if (!bundle_adjustment_obj.Adjust(tiny_scene, true, true, false))
    {
      return false;
    }

    // Save computed data
    const Pose3 pose_I = _sfm_data.poses[view_I->id_pose] = tiny_scene.poses[view_I->id_pose];
    const Pose3 pose_J = _sfm_data.poses[view_J->id_pose] = tiny_scene.poses[view_J->id_pose];
    _map_ACThreshold.insert(std::make_pair(I, relativePose_info.found_residual_precision));
    _map_ACThreshold.insert(std::make_pair(J, relativePose_info.found_residual_precision));
    _set_remainingViewId.erase(view_I->id_view);
    _set_remainingViewId.erase(view_J->id_view);

    // List inliers and save them
    for (Landmarks::const_iterator iter = tiny_scene.GetLandmarks().begin();
      iter != tiny_scene.GetLandmarks().end(); ++iter)
    {
      const IndexT trackId = iter->first;
      const Landmark & landmark = iter->second;
      const Observations & obs = landmark.obs;
      Observations::const_iterator iterObs_xI = obs.begin();
      Observations::const_iterator iterObs_xJ = obs.begin();
      std::advance(iterObs_xJ, 1);

      const Observation & ob_xI = iterObs_xI->second;
      const IndexT & viewId_xI = iterObs_xI->first;

      const Observation & ob_xJ = iterObs_xJ->second;
      const IndexT & viewId_xJ = iterObs_xJ->first;

      const double angle = AngleBetweenRay(
        pose_I, cam_I, pose_J, cam_J, ob_xI.x, ob_xJ.x);
      const Vec2 residual_I = cam_I->residual(pose_I, landmark.X, ob_xI.x);
      const Vec2 residual_J = cam_J->residual(pose_J, landmark.X, ob_xJ.x);
      if ( angle > 2.0 &&
           pose_I.depth(landmark.X) > 0 &&
           pose_J.depth(landmark.X) > 0 &&
           residual_I.norm() < relativePose_info.found_residual_precision &&
           residual_J.norm() < relativePose_info.found_residual_precision)
      {
        _sfm_data.structure[trackId] = landmarks[trackId];
      }
    }
    // Save outlier residual information
    Histogram<double> histoResiduals;
    std::cout << std::endl
      << "=========================\n"
      << " MSE Residual InitialPair Inlier: " << ComputeResidualsHistogram(&histoResiduals) << "\n"
      << "=========================" << std::endl;

    if (!_sLoggingFile.empty())
    {
      using namespace htmlDocument;
      _htmlDocStream->pushInfo(htmlMarkup("h1","Essential Matrix."));
      ostringstream os;
      os << std::endl
        << "-------------------------------" << "<br>"
        << "-- Robust Essential matrix: <"  << I << "," <<J << "> images: "
        << view_I->s_Img_path << ","
        << view_J->s_Img_path << "<br>"
        << "-- Threshold: " << relativePose_info.found_residual_precision << "<br>"
        << "-- Resection status: " << "OK" << "<br>"
        << "-- Nb points used for robust Essential matrix estimation: "
        << xI.cols() << "<br>"
        << "-- Nb points validated by robust estimation: "
        << _sfm_data.structure.size() << "<br>"
        << "-- % points validated: "
        << _sfm_data.structure.size()/static_cast<float>(xI.cols())
        << "<br>"
        << "-------------------------------" << "<br>";
      _htmlDocStream->pushInfo(os.str());

      _htmlDocStream->pushInfo(htmlMarkup("h2",
        "Residual of the robust estimation (Initial triangulation). Thresholded at: "
        + toString(relativePose_info.found_residual_precision)));

      _htmlDocStream->pushInfo(htmlMarkup("h2","Histogram of residuals"));

      std::vector<double> xBin = histoResiduals.GetXbinsValue();
      std::pair< std::pair<double,double>, std::pair<double,double> > range =
        autoJSXGraphViewport<double>(xBin, histoResiduals.GetHist());

      htmlDocument::JSXGraphWrapper jsxGraph;
      jsxGraph.init("InitialPairTriangulationKeptInfo",600,300);
      jsxGraph.addXYChart(xBin, histoResiduals.GetHist(), "line,point");
      jsxGraph.addLine(relativePose_info.found_residual_precision, 0,
        relativePose_info.found_residual_precision, histoResiduals.GetHist().front());
      jsxGraph.UnsuspendUpdate();
      jsxGraph.setViewport(range);
      jsxGraph.close();
      _htmlDocStream->pushInfo(jsxGraph.toStr());

      _htmlDocStream->pushInfo("<hr>");

      ofstream htmlFileStream( string(stlplus::folder_append_separator(_sOutDirectory) +
        "Reconstruction_Report.html").c_str());
      htmlFileStream << _htmlDocStream->getDoc();
    }
  }
  return !_sfm_data.structure.empty();
}

double SequentialSfMReconstructionEngine::ComputeResidualsHistogram(Histogram<double> * histo)
{
  // Collect residuals for each observation
  std::vector<float> vec_residuals;
  vec_residuals.reserve(_sfm_data.structure.size());
  for(Landmarks::const_iterator iterTracks = _sfm_data.GetLandmarks().begin();
      iterTracks != _sfm_data.GetLandmarks().end(); ++iterTracks)
  {
    const Observations & obs = iterTracks->second.obs;
    for(Observations::const_iterator itObs = obs.begin();
      itObs != obs.end(); ++itObs)
    {
      const View * view = _sfm_data.GetViews().find(itObs->first)->second.get();
      const Pose3 pose = _sfm_data.GetPoseOrDie(view);
      const std::shared_ptr<IntrinsicBase> intrinsic = _sfm_data.GetIntrinsics().find(view->id_intrinsic)->second;
      const Vec2 residual = intrinsic->residual(pose, iterTracks->second.X, itObs->second.x);
      vec_residuals.push_back( fabs(residual(0)) );
      vec_residuals.push_back( fabs(residual(1)) );
    }
  }
  // Display statistics
  if (vec_residuals.size() > 1)
  {
    float dMin, dMax, dMean, dMedian;
    minMaxMeanMedian<float>(vec_residuals.begin(), vec_residuals.end(),
                            dMin, dMax, dMean, dMedian);
    if (histo)  {
      *histo = Histogram<double>(dMin, dMax, 10);
      histo->Add(vec_residuals.begin(), vec_residuals.end());
    }

    std::cout << std::endl << std::endl;
    std::cout << std::endl
      << "SequentialSfMReconstructionEngine::ComputeResidualsMSE." << "\n"
      << "\t-- #Tracks:\t" << _sfm_data.GetLandmarks().size() << std::endl
      << "\t-- Residual min:\t" << dMin << std::endl
      << "\t-- Residual median:\t" << dMedian << std::endl
      << "\t-- Residual max:\t "  << dMax << std::endl
      << "\t-- Residual mean:\t " << dMean << std::endl;

    return dMean;
  }
  return -1.0;
}

/// Functor to sort a vector of pair given the pair's second value
template<class T1, class T2, class Pred = std::less<T2> >
struct sort_pair_second {
  bool operator()(const std::pair<T1,T2>&left,
                    const std::pair<T1,T2>&right)
  {
    Pred p;
    return p(left.second, right.second);
  }
};

/**
 * @brief Estimate images on which we can compute the resectioning safely.
 *
 * @param[out] vec_possible_indexes: list of indexes we can use for resectioning.
 * @return False if there is no possible resection.
 *
 * Sort the images by the number of features id shared with the reconstruction.
 * Select the image I that share the most of correspondences.
 * Then keep all the images that have at least:
 *  0.75 * #correspondences(I) common correspondences to the reconstruction.
 */
bool SequentialSfMReconstructionEngine::FindImagesWithPossibleResection(
  std::vector<size_t> & vec_possible_indexes,
  std::set<size_t>& set_remainingViewId) const
{
  // Threshold used to select the best images
  static const float dThresholdGroup = 0.75f;

  vec_possible_indexes.clear();

  if (set_remainingViewId.empty() || _sfm_data.GetLandmarks().empty())
    return false;

  // Collect tracksIds
  std::set<size_t> reconstructed_trackId;
  std::transform(_sfm_data.GetLandmarks().begin(), _sfm_data.GetLandmarks().end(),
    std::inserter(reconstructed_trackId, reconstructed_trackId.begin()),
    stl::RetrieveKey());

  Pair_Vec vec_putative; // ImageId, NbPutativeCommonPoint
#ifdef OPENMVG_USE_OPENMP
  #pragma omp parallel
#endif
  for (std::set<size_t>::const_iterator iter = set_remainingViewId.begin();
        iter != set_remainingViewId.end(); ++iter)
  {
#ifdef OPENMVG_USE_OPENMP
  #pragma omp single nowait
#endif
    {
      const size_t viewId = *iter;

      // Compute 2D - 3D possible content
      openMVG::tracks::STLMAPTracks map_tracksCommon;
      const std::set<size_t> set_viewId = {viewId};
      tracks::TracksUtilsMap::GetTracksInImages(set_viewId, _map_tracks, map_tracksCommon);

      if (!map_tracksCommon.empty())
      {
        std::set<size_t> set_tracksIds;
        tracks::TracksUtilsMap::GetTracksIdVector(map_tracksCommon, &set_tracksIds);

        // Count the common possible putative point
        //  with the already 3D reconstructed trackId
        std::vector<size_t> vec_trackIdForResection;
        std::set_intersection(set_tracksIds.begin(), set_tracksIds.end(),
          reconstructed_trackId.begin(),
          reconstructed_trackId.end(),
          std::back_inserter(vec_trackIdForResection));

#ifdef OPENMVG_USE_OPENMP
        #pragma omp critical
#endif
        {
          vec_putative.push_back( make_pair(viewId, vec_trackIdForResection.size()));
        }
      }
    }
  }

  // Sort by the number of matches to the 3D scene.
  std::sort(vec_putative.begin(), vec_putative.end(), sort_pair_second<size_t, size_t, std::greater<size_t> >());

  // If the list is empty or if the list contains images with no correspondences
  // -> (no resection will be possible)
  if (vec_putative.empty() || vec_putative[0].second == 0)
  {
    // All remaining images cannot be used for pose estimation
    set_remainingViewId.clear();
    return false;
  }

  // Add the image view index that share the most of 2D-3D correspondences
  vec_possible_indexes.push_back(vec_putative[0].first);

  // Then, add all the image view indexes that have at least N% of the number of the matches of the best image.
  const IndexT M = vec_putative[0].second; // Number of 2D-3D correspondences
  const size_t threshold = static_cast<size_t>(dThresholdGroup * M);
  for (size_t i = 1; i < vec_putative.size() &&
    vec_putative[i].second > threshold; ++i)
  {
    vec_possible_indexes.push_back(vec_putative[i].first);
  }
  return true;
}

/**
 * @brief Add one image to the 3D reconstruction. To the resectioning of
 * the camera and triangulate all the new possible tracks.
 * @param[in] viewIndex: image index to add to the reconstruction.
 *
 * A. Compute 2D/3D matches
 * B. Look if intrinsic data is known or not
 * C. Do the resectioning: compute the camera pose.
 * D. Refine the pose of the found camera
 * E. Update the global scene with the new camera
 * F. Update the observations into the global scene structure
 * G. Triangulate new possible 2D tracks
 */
bool SequentialSfMReconstructionEngine::Resection(const size_t viewIndex)
{
  using namespace tracks;

  // A. Compute 2D/3D matches
  // A1. list tracks ids used by the view
  openMVG::tracks::STLMAPTracks map_tracksCommon;
  const std::set<size_t> set_viewIndex = {viewIndex};
  TracksUtilsMap::GetTracksInImages(set_viewIndex, _map_tracks, map_tracksCommon);
  std::set<size_t> set_tracksIds;
  TracksUtilsMap::GetTracksIdVector(map_tracksCommon, &set_tracksIds);

  // A2. intersects the track list with the reconstructed
  std::set<size_t> reconstructed_trackId;
  std::transform(_sfm_data.GetLandmarks().begin(), _sfm_data.GetLandmarks().end(),
    std::inserter(reconstructed_trackId, reconstructed_trackId.begin()),
    stl::RetrieveKey());

  // Get the ids of the already reconstructed tracks
  std::set<size_t> set_trackIdForResection;
  std::set_intersection(set_tracksIds.begin(), set_tracksIds.end(),
    reconstructed_trackId.begin(),
    reconstructed_trackId.end(),
    std::inserter(set_trackIdForResection, set_trackIdForResection.begin()));

  if (set_trackIdForResection.empty())
  {
    // No match. The image has no connection with already reconstructed points.
    std::cout << std::endl
      << "-------------------------------" << "\n"
      << "-- Resection of camera index: " << viewIndex << "\n"
      << "-- Resection status: " << "FAILED" << "\n"
      << "-------------------------------" << std::endl;
    return false;
  }

  // Get back featId associated to a tracksID already reconstructed.
  // These 2D/3D associations will be used for the resection.
  std::vector<size_t> vec_featIdForResection;
  TracksUtilsMap::GetFeatIndexPerViewAndTrackId(map_tracksCommon,
    set_trackIdForResection,
    viewIndex,
    &vec_featIdForResection);

  // Localize the image inside the SfM reconstruction
  Image_Localizer_Match_Data resection_data;
  resection_data.pt2D.resize(2, set_trackIdForResection.size());
  resection_data.pt3D.resize(3, set_trackIdForResection.size());

  // B. Look if intrinsic data is known or not
  const View * view_I = _sfm_data.GetViews().at(viewIndex).get();
  std::shared_ptr<cameras::IntrinsicBase> optional_intrinsic (nullptr);
  if (_sfm_data.GetIntrinsics().count(view_I->id_intrinsic))
  {
    optional_intrinsic = _sfm_data.GetIntrinsics().at(view_I->id_intrinsic);
  }

  size_t cpt = 0;
  std::set<size_t>::const_iterator iterTrackId = set_trackIdForResection.begin();
  for (std::vector<size_t>::const_iterator iterfeatId = vec_featIdForResection.begin();
    iterfeatId != vec_featIdForResection.end();
    ++iterfeatId, ++iterTrackId, ++cpt)
  {
    resection_data.pt3D.col(cpt) = _sfm_data.GetLandmarks().at(*iterTrackId).X;
    resection_data.pt2D.col(cpt) = _features_provider->feats_per_view.at(viewIndex)[*iterfeatId].coords().cast<double>();
  }

  // C. Do the resectioning: compute the camera pose.
  std::cout << std::endl
    << "-------------------------------" << std::endl
    << "-- Robust Resection of view: " << viewIndex << std::endl;

  geometry::Pose3 pose;
  const bool bResection = sfm::SfM_Localizer::Localize
  (
    Pair(view_I->ui_width, view_I->ui_height),
    optional_intrinsic.get(),
    resection_data,
    pose
  );

  if (!_sLoggingFile.empty())
  {
    using namespace htmlDocument;
    ostringstream os;
    os << "Resection of Image index: <" << viewIndex << "> image: "
      << view_I->s_Img_path <<"<br> \n";
    _htmlDocStream->pushInfo(htmlMarkup("h1",os.str()));

    os.str("");
    os << std::endl
      << "-------------------------------" << "<br>"
      << "-- Robust Resection of camera index: <" << viewIndex << "> image: "
      <<  view_I->s_Img_path <<"<br>"
      << "-- Threshold: " << resection_data.error_max << "<br>"
      << "-- Resection status: " << (bResection ? "OK" : "FAILED") << "<br>"
      << "-- Nb points used for Resection: " << vec_featIdForResection.size() << "<br>"
      << "-- Nb points validated by robust estimation: " << resection_data.vec_inliers.size() << "<br>"
      << "-- % points validated: "
      << resection_data.vec_inliers.size()/static_cast<float>(vec_featIdForResection.size()) << "<br>"
      << "-------------------------------" << "<br>";
    _htmlDocStream->pushInfo(os.str());
  }

  if (!bResection)
    return false;

  // D. Refine the pose of the found camera.
  // We use a local scene with only the 3D points and the new camera.
  {
    const bool b_new_intrinsic = (optional_intrinsic == nullptr);
    // A valid pose has been found (try to refine it):
    // If no valid intrinsic as input:
    //  init a new one from the projection matrix decomposition
    // Else use the existing one and consider it as constant.
    if (b_new_intrinsic)
    {
      // setup a default camera model from the found projection matrix
      Mat3 K, R;
      Vec3 t;
      KRt_From_P(resection_data.projection_matrix, &K, &R, &t);

      const double focal = (K(0,0) + K(1,1))/2.0;
      const Vec2 principal_point(K(0,2), K(1,2));

      // Create the new camera intrinsic group
      switch (_camType)
      {
        case PINHOLE_CAMERA:
          optional_intrinsic =
            std::make_shared<Pinhole_Intrinsic>
            (view_I->ui_width, view_I->ui_height, focal, principal_point(0), principal_point(1));
        break;
        case PINHOLE_CAMERA_RADIAL1:
          optional_intrinsic =
            std::make_shared<Pinhole_Intrinsic_Radial_K1>
            (view_I->ui_width, view_I->ui_height, focal, principal_point(0), principal_point(1));
        break;
        case PINHOLE_CAMERA_RADIAL3:
          optional_intrinsic =
            std::make_shared<Pinhole_Intrinsic_Radial_K3>
            (view_I->ui_width, view_I->ui_height, focal, principal_point(0), principal_point(1));
        break;
        case PINHOLE_CAMERA_BROWN:
          optional_intrinsic =
            std::make_shared<Pinhole_Intrinsic_Brown_T2>
            (view_I->ui_width, view_I->ui_height, focal, principal_point(0), principal_point(1));
        break;
        case PINHOLE_CAMERA_FISHEYE:
            optional_intrinsic =
                std::make_shared<Pinhole_Intrinsic_Fisheye>
            (view_I->ui_width, view_I->ui_height, focal, principal_point(0), principal_point(1));
        break;
        default:
          std::cerr << "Try to create an unknown camera type." << std::endl;
          return false;
      }
    }
    if(!sfm::SfM_Localizer::RefinePose(
      optional_intrinsic.get(), pose,
      resection_data, true, b_new_intrinsic))
    {
      return false;
    }

    // E. Update the global scene with the new found camera pose, intrinsic (if not defined)
    if (b_new_intrinsic)
    {
      // Since the view have not yet an intrinsic group before, create a new one
      IndexT new_intrinsic_id = 0;
      if (!_sfm_data.GetIntrinsics().empty())
      {
        // Since some intrinsic Id already exists,
        //  we have to create a new unique identifier following the existing one
        std::set<IndexT> existing_intrinsicId;
          std::transform(_sfm_data.GetIntrinsics().begin(), _sfm_data.GetIntrinsics().end(),
          std::inserter(existing_intrinsicId, existing_intrinsicId.begin()),
          stl::RetrieveKey());
        new_intrinsic_id = (*existing_intrinsicId.rbegin())+1;
      }
      _sfm_data.views.at(viewIndex).get()->id_intrinsic = new_intrinsic_id;
      _sfm_data.intrinsics[new_intrinsic_id]= optional_intrinsic;
    }
    // Update the view pose
    _sfm_data.poses[view_I->id_pose] = pose;
    _map_ACThreshold.insert(std::make_pair(viewIndex, resection_data.error_max));
  }

  // F. Update the observations into the global scene structure
  // - Add the new 2D observations to the reconstructed tracks
  iterTrackId = set_trackIdForResection.begin();
  for (size_t i = 0; i < resection_data.pt2D.cols(); ++i, ++iterTrackId)
  {
    const Vec3 X = resection_data.pt3D.col(i);
    const Vec2 x = resection_data.pt2D.col(i);
    const Vec2 residual = optional_intrinsic->residual(pose, X, x);
    if (residual.norm() < resection_data.error_max &&
        pose.depth(X) > 0)
    {
      // Inlier, add the point to the reconstructed track
      _sfm_data.structure[*iterTrackId].obs[viewIndex] = Observation(x, vec_featIdForResection[i]);
    }
  }

  // G. Triangulate new possible 2D tracks
  // List tracks that share content with this view and add observations and new 3D track if required.
  {
    // For all reconstructed images look for common content in the tracks.
    const std::set<IndexT> valid_views = Get_Valid_Views(_sfm_data);
#ifdef OPENMVG_USE_OPENMP
    #pragma omp parallel
#endif
    for (const IndexT & indexI : valid_views)
    {
      // Ignore the current view
      if (indexI == viewIndex) {  continue; }
#ifdef OPENMVG_USE_OPENMP
      #pragma omp single nowait
#endif
      {
        const size_t I = std::min((IndexT)viewIndex, indexI);
        const size_t J = std::max((IndexT)viewIndex, indexI);

        // Find track correspondences between I and J
        const std::set<size_t> set_viewIndex = { I,J };
        openMVG::tracks::STLMAPTracks map_tracksCommonIJ;
        TracksUtilsMap::GetTracksInImages(set_viewIndex, _map_tracks, map_tracksCommonIJ);

        const View * view_I = _sfm_data.GetViews().at(I).get();
        const View * view_J = _sfm_data.GetViews().at(J).get();
        const IntrinsicBase * cam_I = _sfm_data.GetIntrinsics().at(view_I->id_intrinsic).get();
        const IntrinsicBase * cam_J = _sfm_data.GetIntrinsics().at(view_J->id_intrinsic).get();
        const Pose3 pose_I = _sfm_data.GetPoseOrDie(view_I);
        const Pose3 pose_J = _sfm_data.GetPoseOrDie(view_J);

        size_t new_putative_track = 0, new_added_track = 0, extented_track = 0;
        for (const std::pair< size_t, tracks::submapTrack >& trackIt : map_tracksCommonIJ)
        {
          const size_t trackId = trackIt.first;
          const tracks::submapTrack & track = trackIt.second;

          const Vec2 xI = _features_provider->feats_per_view.at(I)[track.at(I)].coords().cast<double>();
          const Vec2 xJ = _features_provider->feats_per_view.at(J)[track.at(J)].coords().cast<double>();

          // test if the track already exists in 3D
          if (_sfm_data.structure.count(trackId) != 0)
          {
            // 3D point triangulated before, only add image observation if needed
#ifdef OPENMVG_USE_OPENMP
            #pragma omp critical
#endif
            {
              Landmark & landmark = _sfm_data.structure[trackId];
              if (landmark.obs.count(I) == 0)
              {
                const Vec2 residual = cam_I->residual(pose_I, landmark.X, xI);
                if (pose_I.depth(landmark.X) > 0 && residual.norm() < std::max(4.0, _map_ACThreshold.at(I)))
                {
                  landmark.obs[I] = Observation(xI, track.at(I));
                  ++extented_track;
                }
              }
              if (landmark.obs.count(J) == 0)
              {
                const Vec2 residual = cam_J->residual(pose_J, landmark.X, xJ);
                if (pose_J.depth(landmark.X) > 0 && residual.norm() < std::max(4.0, _map_ACThreshold.at(J)))
                {
                  landmark.obs[J] = Observation(xJ, track.at(J));
                  ++extented_track;
                }
              }
            }
          }
          else
          {
            // A new 3D point must be added
#ifdef OPENMVG_USE_OPENMP
            #pragma omp critical
#endif
            {
              ++new_putative_track;
            }
            Vec3 X_euclidean = Vec3::Zero();
            const Vec2 xI_ud = cam_I->get_ud_pixel(xI);
            const Vec2 xJ_ud = cam_J->get_ud_pixel(xJ);
            const Mat34 P_I = cam_I->get_projective_equivalent(pose_I);
            const Mat34 P_J = cam_J->get_projective_equivalent(pose_J);
            TriangulateDLT(P_I, xI_ud, P_J, xJ_ud, &X_euclidean);
            // Check triangulation results
            //  - Check angle (small angle leads imprecise triangulation)
            //  - Check positive depth
            //  - Check residual values
            const double angle = AngleBetweenRay(pose_I, cam_I, pose_J, cam_J, xI, xJ);
            const Vec2 residual_I = cam_I->residual(pose_I, X_euclidean, xI);
            const Vec2 residual_J = cam_J->residual(pose_J, X_euclidean, xJ);
            if (angle > 2.0 &&
              pose_I.depth(X_euclidean) > 0 &&
              pose_J.depth(X_euclidean) > 0 &&
              residual_I.norm() < std::max(4.0, _map_ACThreshold.at(I)) &&
              residual_J.norm() < std::max(4.0, _map_ACThreshold.at(J)))
            {
#ifdef OPENMVG_USE_OPENMP
              #pragma omp critical
#endif
              {
                // Add a new track
                Landmark & landmark = _sfm_data.structure[trackId];
                landmark.X = X_euclidean;
                landmark.obs[I] = Observation(xI, track.at(I));
                landmark.obs[J] = Observation(xJ, track.at(J));
                ++new_added_track;
              } // critical
            } // 3D point is valid
          } // else (New 3D point)
        }// For all correspondences
#ifdef OPENMVG_USE_OPENMP
        #pragma omp critical
#endif
        if (!map_tracksCommonIJ.empty())
        {
          std::cout
            << "\n--Triangulated 3D points [" << I << "-" << J << "]:"
            << "\n\t#Track extented: " << extented_track
            << "\n\t#Validated/#Possible: " << new_added_track << "/" << new_putative_track
            << "\n\t#3DPoint for the entire scene: " << _sfm_data.GetLandmarks().size() << std::endl;
        }
      }
    }
  }
  return true;
}

/// Bundle adjustment to refine Structure; Motion and Intrinsics
bool SequentialSfMReconstructionEngine::BundleAdjustment()
{
  Bundle_Adjustment_Ceres::BA_options options;
  if (_sfm_data.GetPoses().size() > 100)
  {
    options._preconditioner_type = ceres::JACOBI;
    options._linear_solver_type = ceres::SPARSE_SCHUR;
  }
  else
  {
    options._linear_solver_type = ceres::DENSE_SCHUR;
  }
  Bundle_Adjustment_Ceres bundle_adjustment_obj(options);
  return bundle_adjustment_obj.Adjust(_sfm_data, true, true, !_bFixedIntrinsics);
}

/**
 * @brief Discard tracks with too large residual error
 *
 * Remove observation/tracks that have:
 *  - too large residual error
 *  - too small angular value
 *
 * @return True if more than 'count' outliers have been removed.
 */
size_t SequentialSfMReconstructionEngine::badTrackRejector(double dPrecision, size_t count)
{
  const size_t nbOutliers_residualErr = RemoveOutliers_PixelResidualError(_sfm_data, dPrecision, 2);
  const size_t nbOutliers_angleErr = RemoveOutliers_AngleError(_sfm_data, 2.0);

  return (nbOutliers_residualErr + nbOutliers_angleErr) > count;
}

} // namespace sfm
} // namespace openMVG
<|MERGE_RESOLUTION|>--- conflicted
+++ resolved
@@ -154,24 +154,18 @@
     return false;
 
   // Initial pair choice
+  Pair initialPairIndex = _initialpair;
   if (_initialpair == Pair(0,0))
   {
-<<<<<<< HEAD
     Pair putative_initial_pair;
     if (AutomaticInitialPairChoice(putative_initial_pair))
     {
       initialPairIndex = _initialpair = putative_initial_pair;
     }
     else if(_userInteraction) // Cannot find a valid initial pair, try to set it by hand?
-=======
-    if (!AutomaticInitialPairChoice(_initialpair))
->>>>>>> 08f6b082
-    {
-      // Cannot find a valid initial pair, try to set it by hand?
+    {
       if (!ChooseInitialPair(_initialpair))
-      {
         return false;
-      }
     }
     else
     {
@@ -181,7 +175,7 @@
   // Else a starting pair was already initialized before
 
   // Initial pair Essential Matrix and [R|t] estimation.
-  if (!MakeInitialPair3D(_initialpair))
+  if (!MakeInitialPair3D(initialPairIndex))
     return false;
 
   std::set<size_t> reconstructedViewIds;
@@ -364,16 +358,7 @@
     tracksBuilder.Build(map_Matches);
     std::cout << "\n" << "Track filtering" << std::endl;
     tracksBuilder.Filter();
-<<<<<<< HEAD
-    std::cout << "\n" << "Track filtering : min occurence" << std::endl;
-#ifdef HAVE_CCTAG
-    tracksBuilder.FilterPairWiseMinimumMatches(3); // todo param@L
-#else
-    tracksBuilder.FilterPairWiseMinimumMatches(20); // todo param@L
-#endif
-    
-=======
->>>>>>> 08f6b082
+
     std::cout << "\n" << "Track export to internal struct" << std::endl;
     //-- Build tracks with STL compliant type :
     tracksBuilder.ExportToSTL(_map_tracks);
