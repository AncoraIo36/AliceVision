--- conflicted
+++ resolved
@@ -1,121 +1,3 @@
-<<<<<<< HEAD
-
-// Copyright (c) 2012, 2013 Pierre MOULON.
-
-// This Source Code Form is subject to the terms of the Mozilla Public
-// License, v. 2.0. If a copy of the MPL was not distributed with this
-// file, You can obtain one at http://mozilla.org/MPL/2.0/.
-
-#ifndef OPENMVG_MATCHING_IND_MATCH_UTILS_H
-#define OPENMVG_MATCHING_IND_MATCH_UTILS_H
-
-#include "openMVG/matching/indMatch.hpp"
-#include <map>
-#include <fstream>
-#include <iterator>
-#include <string>
-#include <vector>
-
-namespace openMVG {
-namespace matching {
-
-/// Export vector of IndMatch to a stream
-static bool PairedIndMatchToStream(
-  const PairWiseMatches & map_indexedMatches,
-  std::ostream & os)
-{
-  for (PairWiseMatches::const_iterator iter = map_indexedMatches.begin();
-    iter != map_indexedMatches.end();
-    ++iter)
-  {
-    const size_t I = iter->first.first;
-    const size_t J = iter->first.second;
-    const std::vector<IndMatch> & vec_matches = iter->second;
-    os << I << " " << J << '\n' << vec_matches.size() << '\n';
-    copy(vec_matches.begin(), vec_matches.end(),
-         std::ostream_iterator<IndMatch>(os, "\n"));
-  }
-  return os.good();
-}
-
-static void ExportPairedIndMatchFile(
-  const PairWiseMatches & map_indexedMatches,
-  const std::string & filepath)
-{
-  std::ofstream file(filepath);
-  if (!file.is_open())
-    throw std::runtime_error(std::string("Unable to open file: ") + filepath);
-
-  PairedIndMatchToStream(map_indexedMatches, file);
-
-  file.close();
-}
-
-/// Export matches file per image
-static void ExportPairedIndMatchFilePerImage(
-  const PairWiseMatches & map_indexedMatches,
-  const std::string & directory,
-  const std::string & baseFilename)
-{
-  if(map_indexedMatches.empty())
-  {
-    std::cerr << "No match to export." << std::endl;
-    return;
-  }
-  size_t previousI = map_indexedMatches.begin()->first.first + 1;
-
-  std::ofstream file;
-  for (PairWiseMatches::const_iterator iter = map_indexedMatches.begin();
-      iter != map_indexedMatches.end();
-      ++iter)
-  {
-    const size_t I = iter->first.first;
-    const size_t J = iter->first.second;
-    if( previousI != I )
-    {
-      previousI = I;
-      file.close();
-      const std::string filepath = directory + "/" + std::to_string(I) + "." + baseFilename;
-      std::cout << "Export Matches in " << filepath << std::endl;
-      file.open(filepath.c_str());
-      if (!file.is_open())
-        throw std::runtime_error(std::string("Unable to open file: ") + filepath);
-    }
-    const std::vector<IndMatch> & vec_matches = iter->second;
-    file << I << " " << J << '\n' << vec_matches.size() << '\n';
-    std::copy(vec_matches.begin(), vec_matches.end(),
-         std::ostream_iterator<IndMatch>(file, "\n"));
-  }
-  file.close();
-}
-
-/// Import vector of IndMatch from a file
-static bool PairedIndMatchImport(
-  const std::string & fileName,
-  PairWiseMatches & map_indexedMatches)
-{
-  std::ifstream in(fileName.c_str());
-  if (!in.is_open()) {
-    std::cout << std::endl << "ERROR indexedMatchesUtils::import(...)" << std::endl
-      << "with : " << fileName << std::endl;
-    return false;
-  }
-
-  size_t I, J, number;
-  while (in >> I >> J >> number)  {
-    std::vector<IndMatch> matches(number);
-    for (size_t i = 0; i < number; ++i) {
-      in >> matches[i];
-    }
-    map_indexedMatches[std::make_pair(I,J)] = matches;
-  }
-  return true;
-}
-}  // namespace matching
-}  // namespace openMVG
-
-#endif // #define OPENMVG_MATCHING_IND_MATCH_UTILS_H
-=======
 
 // Copyright (c) 2012, 2013 Pierre MOULON.
 
@@ -128,117 +10,77 @@
 
 #include "openMVG/matching/indMatch.hpp"
 
-#include <cereal/archives/portable_binary.hpp>
-#include <cereal/types/map.hpp>
-#include <cereal/types/utility.hpp>
-#include <cereal/types/vector.hpp>
-
-#include "third_party/stlplus3/filesystemSimplified/file_system.hpp"
-
-#include <map>
-#include <fstream>
-#include <iterator>
 #include <string>
-#include <vector>
 
 namespace openMVG {
 namespace matching {
 
-static bool Load
-(
+  
+/**
+ * @brief Load a match file.
+ *
+ * @param[out] matches: container for the output matches
+ * @param[in] folder: folder containing the match files
+ * @param[in] mode: type of matching, it could be: "f", "e" or "putative".
+ */
+bool LoadMatchFile(
   PairWiseMatches & matches,
-  const std::string & filename
-)
-{
-  matches.clear();
-  const std::string ext = stlplus::extension_part(filename);
-  if (ext == "txt")
-  {
-    std::ifstream stream(filename.c_str());
-    if (!stream.is_open())
-    {
-      return false;
-    }
-    // Read from the text file
-    // I J
-    // #matches count
-    // idx idx
-    // ...
-    size_t I, J, number;
-    while (stream >> I >> J >> number)  {
-      std::vector<IndMatch> read_matches(number);
-      for (size_t i = 0; i < number; ++i) {
-        stream >> read_matches[i];
-      }
-      matches[std::make_pair(I,J)] = std::move(read_matches);
-    }
-    stream.close();
-    return true;
-  }
-  else if (ext == "bin")
-  {
-    std::ifstream stream (filename.c_str(), std::ios::in | std::ios::binary);
-    if (stream.is_open())
-    {
-      cereal::PortableBinaryInputArchive archive(stream);
-      archive(matches);
-      stream.close();
-      return true;
-    }
-  }
-  else
-  {
-    std::cerr << "Unknown PairWiseMatches input format: " << ext << std::endl;
-  }
-  return false;
-}
+  const std::string & folder,
+  const std::string & filename);
 
-static bool Save
-(
-  const PairWiseMatches & matches,
-  const std::string & filename
-)
-{
-  const std::string ext = stlplus::extension_part(filename);
-  if (ext == "txt")
-  {
-    std::ofstream stream(filename.c_str());
-    if (!stream.is_open())
-    {
-      return false;
-    }
-    for (PairWiseMatches::const_iterator iter = matches.begin();
-      iter != matches.end(); ++iter)
-    {
-      const size_t I = iter->first.first;
-      const size_t J = iter->first.second;
-      const std::vector<IndMatch> & pair_matches = iter->second;
-      stream << I << " " << J << '\n' << pair_matches.size() << '\n';
-      copy(pair_matches.begin(), pair_matches.end(),
-           std::ostream_iterator<IndMatch>(stream, "\n"));
-    }
-    stream.close();
-    return true;
-  }
-  else if (ext == "bin")
-  {
-    std::ofstream stream (filename.c_str(), std::ios::out | std::ios::binary);
-    if (stream.is_open())
-    {
-      cereal::PortableBinaryOutputArchive archive(stream);
-      archive(matches);
-      stream.close();
-      return true;
-    }
-  }
-  else
-  {
-    std::cerr << "Unknown PairWiseMatches output format: " << ext << std::endl;
-  }
-  return false;
-}
+/**
+ * @brief Load the match file for each image.
+ *
+ * @param[out] matches: container for the output matches
+ * @param[in] folder: folder containing the match files
+ * @param[in] mode: type of matching, it could be: "f", "e" or "putative".
+ */
+bool LoadMatchFilePerImage(
+  PairWiseMatches & matches,
+  const std::set<IndexT> & viewsKeys,
+  const std::string & folder,
+  const std::string & mode);
+
+/**
+ * @brief Load match files.
+ *
+ * @param[out] matches: container for the output matches
+ * @param[in] sfm_data
+ * @param[in] folder: folder containing the match files
+ * @param[in] mode: type of matching, it could be: "f", "e" or "putative".
+ */
+bool Load(
+  PairWiseMatches & matches,
+  const std::set<IndexT> & viewsKeys,
+  const std::string & folder,
+  const std::string & mode);
+
+/**
+ * @brief Filter to keep only specific viewIds.
+ */
+void filterMatches(
+  PairWiseMatches & matches,
+  const std::set<IndexT> & viewsKeys);
+
+/**
+ * @brief Save match files.
+ *
+ * @param[in] matches: container for the output matches
+ * @param[in] sfm_data
+ * @param[in] folder: folder containing the match files
+ * @param[in] mode: type of matching, it could be: "f", "e" or "putative".
+ * @param[in] extension: txt or bin file format
+ * @param[in] matchFilePerImage: do we store a global match file
+ *            or one match file per image
+ */
+bool Save(
+  PairWiseMatches & matches,
+  const std::string & folder,
+  const std::string & mode,
+  const std::string & extension,
+  bool matchFilePerImage);
+
 }  // namespace matching
 }  // namespace openMVG
 
-#endif // #define OPENMVG_MATCHING_IND_MATCH_UTILS_H
->>>>>>> 08f6b082
+#endif // #define OPENMVG_MATCHING_IND_MATCH_UTILS_H