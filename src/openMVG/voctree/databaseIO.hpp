--- conflicted
+++ resolved
@@ -40,17 +40,10 @@
  */
 template<class DescriptorT, class VocDescriptorT>
 void queryDatabase(const std::string &fileFullPath,
-<<<<<<< HEAD
-                   const VocabularyTree<DescriptorT> &tree,
-                   const Database &db,
-                   size_t numResults,
-                   std::vector<Matches> &allMatches,
-=======
                    const VocabularyTree<VocDescriptorT> &tree,
                    const Database &db,
                    size_t numResults,
                    std::map<size_t, DocMatches> &allMatches,
->>>>>>> 0a6fc0c8
                    std::map<size_t, Document> &documents);
 
 /**
@@ -68,17 +61,10 @@
  */
 template<class DescriptorT, class VocDescriptorT>
 void queryDatabase(const std::string &fileFullPath,
-<<<<<<< HEAD
-                   const VocabularyTree<DescriptorT> &tree,
+                   const VocabularyTree<VocDescriptorT> &tree,
                    const Database &db,
                    size_t numResults,
-                   std::vector<Matches> &allMatches);
-=======
-                   const openMVG::voctree::VocabularyTree<VocDescriptorT> &tree,
-                   const openMVG::voctree::Database &db,
-                   size_t numResults,
                    std::map<size_t, DocMatches> &allMatches);
->>>>>>> 0a6fc0c8
 
 
 } //namespace voctree
