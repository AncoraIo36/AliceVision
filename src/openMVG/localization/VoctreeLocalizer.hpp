
// Copyright (c) 2015 Pierre MOULON.

// This Source Code Form is subject to the terms of the Mozilla Public
// License, v. 2.0. If a copy of the MPL was not distributed with this
// file, You can obtain one at http://mozilla.org/MPL/2.0/.

#pragma once

#include "reconstructed_regions.hpp"
#include "LocalizationResult.hpp"
#include "ILocalizer.hpp"
#include "BoundedBuffer.hpp"
#include <openMVG/config.hpp>
#include <openMVG/features/image_describer.hpp>
#include <openMVG/sfm/sfm_data.hpp>
#include <openMVG/sfm/pipelines/localization/SfM_Localizer.hpp>
#include <openMVG/stl/stlMap.hpp>
#include <openMVG/voctree/vocabulary_tree.hpp>
#include <openMVG/voctree/database.hpp>
#include <openMVG/matching/matcher_kdtree_flann.hpp>
#include <openMVG/matching/regions_matcher.hpp>
#include <flann/algorithms/dist.h>

#define USE_SIFT_FLOAT 0


namespace openMVG {
namespace localization {

struct FrameData
{
  FrameData(const LocalizationResult &locResult, const features::MapRegionsPerDesc& regions)
    : _locResult(locResult)
  {
    // now we need to filter out and keep only the regions with 3D data associated
    const auto &associationIDs = _locResult.getIndMatch3D2D();
    const auto &inliers = _locResult.getInliers();

    for(const auto& regionsIt : regions)
    {
      // feature in image are <featureID, point3Did> associations
      std::vector<features::FeatureInImage> featuresInImage;
      featuresInImage.reserve(inliers.size());

      for(const auto &idx : inliers)
      {
        assert(idx < associationIDs.size());
        // association is a pait <point3dID, point2dID>
        const auto &association = associationIDs[idx];
        if(association.descType != regionsIt.first)
          continue;

        // add it to featuresInImage
        featuresInImage.emplace_back(association.featId, association.landmarkId);
      }

      _regions[regionsIt.first] = createFilteredRegions(*regionsIt.second, featuresInImage, _regionsWith3D[regionsIt.first]);
    }
  }
  
  LocalizationResult _locResult;
  ReconstructedRegionsMappingPerDesc _regionsWith3D;
  features::MapRegionsPerDesc _regions;
};



class VoctreeLocalizer : public ILocalizer
{

public:
  enum Algorithm : int { FirstBest=0, BestResult=1, AllResults=2, Cluster=3};
  static Algorithm initFromString(const std::string &value);
  
public:
  struct Parameters : public LocalizerParameters
  {

    Parameters() : LocalizerParameters(), 
      _useGuidedMatching(false),
      _useRobustMatching(true),
      _algorithm(Algorithm::AllResults),
      _numResults(4),
      _maxResults(10),
      _numCommonViews(3),
      _ccTagUseCuda(true),
      _matchingError(std::numeric_limits<double>::infinity()),
      _bufferSize(10),
      _useFrameBufferMatching(false)
    { }
    
    /// Enable/disable guided matching when matching images
    bool _useGuidedMatching;
    /// Enable/disable robust feature matching (geometric validation)
    bool _useRobustMatching;
    /// algorithm to use for localization
    Algorithm _algorithm;
    /// number of best matching images to retrieve from the database
    std::size_t _numResults;
    /// for algorithm AllResults, it stops the image matching when this number of matched images is reached
    std::size_t _maxResults;
    /// number minimum common images in which a point must be seen to be used in cluster tracking
    std::size_t _numCommonViews;
    /// ccTag-CUDA cannot process frames at different resolutions ATM, so set to false if localizer is used on images of differing sizes
    bool _ccTagUseCuda;
    /// maximum reprojection error allowed for image matching with geometric validation
    double _matchingError;
    /// maximum capacity of the frame buffer
    std::size_t _bufferSize;
    /// enable matching with frame buffer
    bool _useFrameBufferMatching;
  };
  
public:
  
  /**
   * @brief Initialize a localizer based on a vocabulary tree
   * 
   * @param[in] sfmFilePath The path to the sfmdata file containing the scene 
   * reconstruction.
   * @param[in] descriptorsFolder The path to the directory containing the features 
   * of the scene (.desc and .feat files).
   * @param[in] vocTreeFilepath The path to the vocabulary tree (usually a .tree file).
   * @param[in] weightsFilepath Optional path to the weights of the vocabulary 
   * tree (usually a .weights file), if not provided the weights will be recomputed 
   * when all the documents are added.
   * @param[in] matchingDescTypes List of descriptor types to use for feature matching.
   * @param[in] voctreeDescType Descriptor type used for image matching with voctree.
   *
   * It enable the use of combined SIFT and CCTAG features.
   */
  VoctreeLocalizer(const std::string &sfmFilePath,
                   const std::string &descriptorsFolder,
                   const std::string &vocTreeFilepath,
<<<<<<< HEAD
                   const std::string &weightsFilepath,
                   const std::vector<features::EImageDescriberType>& matchingDescTypes
=======
                   const std::string &weightsFilepath
#if OPENMVG_IS_DEFINED(OPENMVG_HAVE_CCTAG)
                   , bool useSIFT_CCTAG
#endif
>>>>>>> 9a3bb581
                  );
  
  /**
   * @brief Just a wrapper around the different localization algorithm, the algorithm
   * used to localized is chosen using \p param._algorithm. This version extract the
   * sift features from the query image.
   * 
   * @param[in] imageGrey The input greyscale image.
   * @param[in] param The parameters for the localization.
   * @param[in] useInputIntrinsics Uses the \p queryIntrinsics as known calibration.
   * @param[in,out] queryIntrinsics Intrinsic parameters of the camera, they are used if the
   * flag useInputIntrinsics is set to true, otherwise they are estimated from the correspondences.
   * @param[out] localizationResult The localization result containing the pose and the associations.
   * @param[in] imagePath Optional complete path to the image, used only for debugging purposes.
   * @return  true if the image has been successfully localized.
   */
  bool localize(const image::Image<unsigned char> & imageGrey,
                const LocalizerParameters *param,
                bool useInputIntrinsics,
                cameras::Pinhole_Intrinsic_Radial_K3 &queryIntrinsics,
                LocalizationResult &localizationResult, 
                const std::string& imagePath = std::string()) override;

  /**
   * @brief Just a wrapper around the different localization algorithm, the algorithm
   * used to localized is chosen using \p param._algorithm. This version takes as
   * input the sift feature already extracted.
   * 
   * @param[in] queryRegions The input features of the query image
   * @param[in] imageSize The size of the input image
   * @param[in] param The parameters for the localization.
   * @param[in] useInputIntrinsics Uses the \p queryIntrinsics as known calibration.
   * @param[in,out] queryIntrinsics Intrinsic parameters of the camera, they are used if the
   * flag useInputIntrinsics is set to true, otherwise they are estimated from the correspondences.
   * @param[out] localizationResult The localization result containing the pose and the associations.
   * @param[in] imagePath Optional complete path to the image, used only for debugging purposes.
   * @return  true if the image has been successfully localized.
   */
  bool localize(const features::MapRegionsPerDesc & queryRegions,
                const std::pair<std::size_t, std::size_t> &imageSize,
                const LocalizerParameters *param,
                bool useInputIntrinsics,
                cameras::Pinhole_Intrinsic_Radial_K3 &queryIntrinsics,
                LocalizationResult & localizationResult,
                const std::string& imagePath = std::string()) override;
  
  
  bool localizeRig(const std::vector<image::Image<unsigned char> > & vec_imageGrey,
                   const LocalizerParameters *param,
                   std::vector<cameras::Pinhole_Intrinsic_Radial_K3 > &vec_queryIntrinsics,
                   const std::vector<geometry::Pose3 > &vec_subPoses,
                   geometry::Pose3 &rigPose,
                   std::vector<LocalizationResult> & vec_locResults) override;
  
  bool localizeRig(const std::vector<features::MapRegionsPerDesc> & vec_queryRegions,
                   const std::vector<std::pair<std::size_t, std::size_t> > &vec_imageSize,
                   const LocalizerParameters *param,
                   std::vector<cameras::Pinhole_Intrinsic_Radial_K3 > &vec_queryIntrinsics,
                   const std::vector<geometry::Pose3 > &vec_subPoses,
                   geometry::Pose3 &rigPose,
                   std::vector<LocalizationResult>& vec_locResults) override;


<<<<<<< HEAD
#ifdef HAVE_OPENGV
  bool localizeRig_opengv(const std::vector<features::MapRegionsPerDesc> & vec_queryRegions,
=======
#if OPENMVG_IS_DEFINED(OPENMVG_HAVE_OPENGV)
  bool localizeRig_opengv(const std::vector<std::unique_ptr<features::Regions> > & vec_queryRegions,
>>>>>>> 9a3bb581
                          const std::vector<std::pair<std::size_t, std::size_t> > &imageSize,
                          const LocalizerParameters *parameters,
                          std::vector<cameras::Pinhole_Intrinsic_Radial_K3 > &vec_queryIntrinsics,
                          const std::vector<geometry::Pose3 > &vec_subPoses,
                          geometry::Pose3 &rigPose,
                          std::vector<LocalizationResult>& vec_locResults);
#endif

  bool localizeRig_naive(const std::vector<features::MapRegionsPerDesc> & vec_queryRegions,
                        const std::vector<std::pair<std::size_t, std::size_t> > &imageSize,
                        const LocalizerParameters *parameters,
                        std::vector<cameras::Pinhole_Intrinsic_Radial_K3 > &vec_queryIntrinsics,
                        const std::vector<geometry::Pose3 > &vec_subPoses,
                        geometry::Pose3 &rigPose,
                        std::vector<LocalizationResult>& vec_locResults);


  /**
   * @brief Try to localize an image in the database: it queries the database to 
   * retrieve \p numResults matching images and it tries to localize the query image
   * wrt the retrieve images in order of their score taking the first best result.
   *
   * @param[in] queryRegions The input features of the query image
   * @param[in] imageSize The size of the input image
   * @param[in] param The parameters for the localization
   * @param[in] useInputIntrinsics Uses the \p queryIntrinsics as known calibration
   * @param[in,out] queryIntrinsics Intrinsic parameters of the camera, they are used if the
   * flag useInputIntrinsics is set to true, otherwise they are estimated from the correspondences.
   * @param[out] pose The camera pose
   * @param[out] resection_data the 2D-3D correspondences used to compute the pose
   * @param[out] associationIDs the ids of the 2D-3D correspondences used to compute the pose
   * @return true if the localization is successful
   */
  bool localizeFirstBestResult(const features::MapRegionsPerDesc & queryRegions,
                               const std::pair<std::size_t, std::size_t> imageSize,
                               const Parameters &param,
                               bool useInputIntrinsics,
                               cameras::Pinhole_Intrinsic_Radial_K3 &queryIntrinsics,
                               LocalizationResult &localizationResult,
                               const std::string& imagePath = std::string());

  /**
   * @brief Try to localize an image in the database: it queries the database to 
   * retrieve \p numResults matching images and it tries to localize the query image
   * wrt the retrieve images in order of their score, collecting all the 2d-3d correspondences
   * and performing the resection with all these correspondences
   *
   * @param[in] queryRegions The input features of the query image
   * @param[in] imageSize The size of the input image
   * @param[in] param The parameters for the localization
   * @param[in] useInputIntrinsics Uses the \p queryIntrinsics as known calibration
   * @param[in,out] queryIntrinsics Intrinsic parameters of the camera, they are used if the
   * flag useInputIntrinsics is set to true, otherwise they are estimated from the correspondences.
   * @param[out] pose The camera pose
   * @param[out] resection_data the 2D-3D correspondences used to compute the pose
   * @param[out] associationIDs the ids of the 2D-3D correspondences used to compute the pose
   * @return true if the localization is successful
   */
  bool localizeAllResults(const features::MapRegionsPerDesc & queryRegions,
                          const std::pair<std::size_t, std::size_t> imageSize,
                          const Parameters &param,
                          bool useInputIntrinsics,
                          cameras::Pinhole_Intrinsic_Radial_K3 &queryIntrinsics,
                          LocalizationResult &localizationResult,
                          const std::string& imagePath = std::string());
  
  
  /**
   * @brief Retrieve matches to all images of the database.
   *
   * @param[in] queryRegions
   * @param[in] imageSize
   * @param[in] param
   * @param[in] useInputIntrinsics
   * @param[in] queryIntrinsics
   * @param[out] out_occurences
   * @param[out] out_pt2D output matrix of 2D points
   * @param[out] out_pt3D output matrix of 3D points
   * @param[out] out_matchedImages image matches output
   * @param[in] imagePath
   */
  void getAllAssociations(const features::MapRegionsPerDesc & queryRegions,
                          const std::pair<std::size_t, std::size_t> &imageSize,
                          const Parameters &param,
                          bool useInputIntrinsics,
                          const cameras::Pinhole_Intrinsic_Radial_K3 &queryIntrinsics,
                          OccurenceMap & out_occurences,
                          Mat &out_pt2D,
                          Mat &out_pt3D,
                          std::vector<voctree::DocMatch>& out_matchedImages,
                          const std::string& imagePath = std::string()) const;

private:
  /**
   * @brief Load the vocabulary tree.

   * @param[in] vocTreeFilepath The path to the directory containing the features 
   * of the scene (.desc and .feat files).
   * @param[in] weightsFilepath weightsFilepath Optional path to the weights of the vocabulary 
   * tree (usually a .weights file), if not provided the weights will be recomputed 
   * when all the documents are added.
   * @param[in] feat_directory The path to the directory containing the features 
   * of the scene (.desc and .feat files).
   * @return true if everything went ok
   */
  bool initDatabase(const std::string & vocTreeFilepath,
                    const std::string & weightsFilepath,
                    const std::string & feat_directory);

  /**
   * @brief robustMatching
   *
   * @param[?] matchers
   * @param[in] queryIntrinsics
   * @param[in] regionsToMatch
   * @param[in] matchedIntrinsics
   * @param[in] fDistRatio
   * @param[in] matchingError
   * @param[in] useGeometricFiltering
   * @param[in] useGuidedMatching
   * @param[in] imageSizeI
   * @param[in] imageSizeJ
   * @param[out] vec_featureMatches
   * @param[in] estimator
   * @return
   */
  bool robustMatching(matching::RegionsDatabaseMatcherPerDesc & matchers,
                      const cameras::IntrinsicBase * queryIntrinsics,// the intrinsics of the image we are using as reference
                      const features::MapRegionsPerDesc & regionsToMatch,
                      const cameras::IntrinsicBase * matchedIntrinsics,
                      const float fDistRatio,
                      const double matchingError,
                      const bool useGeometricFiltering,
                      const bool useGuidedMatching,
                      const std::pair<size_t,size_t> & imageSizeI,     // size of the image in matcher  
                      const std::pair<size_t,size_t> & imageSizeJ,     // size of the query image
                      matching::MatchesPerDescType & out_featureMatches,
                      robust::EROBUST_ESTIMATOR estimator = robust::ROBUST_ESTIMATOR_ACRANSAC) const;
  
  void getAssociationsFromBuffer(matching::RegionsDatabaseMatcherPerDesc& matchers,
                                 const std::pair<std::size_t, std::size_t> imageSize,
                                 const Parameters &param,
                                 bool useInputIntrinsics,
                                 const cameras::Pinhole_Intrinsic_Radial_K3 &queryIntrinsics,
                                 OccurenceMap &out_occurences,
                                 const std::string& imagePath = std::string()) const;
  
  /**
   * @brief Load all the Descriptors who have contributed to the reconstruction.
   * deprecated.. now inside initDatabase
   */
  bool loadReconstructionDescriptors(
    const sfm::SfM_Data & sfm_data,
    const std::string & feat_directory);
  
  
public:
  
  // for each view index, it contains the features and descriptors that have an
  // associated 3D point
  features::RegionsPerView _regionsPerView;
  ReconstructedRegionsMappingPerView _reconstructedRegionsMappingPerView;
  
  // the feature extractor
  std::vector<std::unique_ptr<features::Image_describer>> _imageDescribers;
  
  // the vocabulary tree used to generate the database and the visual images for
  // the query images
  std::unique_ptr<voctree::IVocabularyTree> _voctree;
  features::EImageDescriberType _voctreeDescType = features::EImageDescriberType::UNINITIALIZED;
  
  // the database that stores the visual word representation of each image of
  // the original dataset
  voctree::Database _database;
  
  /// Last frames buffer
  BoundedBuffer<FrameData> _frameBuffer;

  matching::EMatcherType _matcherType = matching::ANN_L2;
};

/**
 * @brief Print the name of the algorithm
 */
std::ostream& operator<<(std::ostream& os, VoctreeLocalizer::Algorithm a);

/**
 * @brief Get the type of algorithm from an integer
 */
std::istream& operator>>(std::istream &in, VoctreeLocalizer::Algorithm &a);


} // localization
} // openMVG<|MERGE_RESOLUTION|>--- conflicted
+++ resolved
@@ -133,15 +133,8 @@
   VoctreeLocalizer(const std::string &sfmFilePath,
                    const std::string &descriptorsFolder,
                    const std::string &vocTreeFilepath,
-<<<<<<< HEAD
                    const std::string &weightsFilepath,
                    const std::vector<features::EImageDescriberType>& matchingDescTypes
-=======
-                   const std::string &weightsFilepath
-#if OPENMVG_IS_DEFINED(OPENMVG_HAVE_CCTAG)
-                   , bool useSIFT_CCTAG
-#endif
->>>>>>> 9a3bb581
                   );
   
   /**
@@ -205,13 +198,8 @@
                    std::vector<LocalizationResult>& vec_locResults) override;
 
 
-<<<<<<< HEAD
-#ifdef HAVE_OPENGV
+#if OPENMVG_IS_DEFINED(OPENMVG_HAVE_OPENGV)
   bool localizeRig_opengv(const std::vector<features::MapRegionsPerDesc> & vec_queryRegions,
-=======
-#if OPENMVG_IS_DEFINED(OPENMVG_HAVE_OPENGV)
-  bool localizeRig_opengv(const std::vector<std::unique_ptr<features::Regions> > & vec_queryRegions,
->>>>>>> 9a3bb581
                           const std::vector<std::pair<std::size_t, std::size_t> > &imageSize,
                           const LocalizerParameters *parameters,
                           std::vector<cameras::Pinhole_Intrinsic_Radial_K3 > &vec_queryIntrinsics,
