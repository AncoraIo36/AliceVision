#ifdef HAVE_CCTAG

#include "CCTAG_describer.hpp"

//#define CPU_ADAPT_OF_GPU_PART //todo: #ifdef depreciated
#ifdef CPU_ADAPT_OF_GPU_PART    
  #include "cctag/progBase/MemoryPool.hpp"
#endif

namespace openMVG {
namespace features {

bool CCTAG_Image_describer::Describe(const image::Image<unsigned char>& image,
    std::unique_ptr<Regions> &regions,
    const image::Image<unsigned char> * mask)
  {
    const int w = image.Width(), h = image.Height();
    
    Allocate(regions);

    // Build alias to cached data
    CCTAG_Regions * regionsCasted = dynamic_cast<CCTAG_Regions*>(regions.get());
    // reserve some memory for faster keypoint saving
    regionsCasted->Features().reserve(50);
    regionsCasted->Descriptors().reserve(50);
    
    boost::ptr_list<cctag::ICCTag> cctags;
    
#ifndef CPU_ADAPT_OF_GPU_PART
    const cv::Mat graySrc(cv::Size(image.Width(), image.Height()), CV_8UC1, (unsigned char *) image.data(), cv::Mat::AUTO_STEP);
    //// Invert the image
    //cv::Mat invertImg;
    //cv::bitwise_not(graySrc,invertImg);
    cctag::cctagDetection(cctags,1,graySrc,_params);
#else //todo: #ifdef depreciated
    cctag::MemoryPool::instance().updateMemoryAuthorizedWithRAM();
    cctag::View cctagView((const unsigned char *) image.data(), image.Width(), image.Height(), image.Depth()*image.Width());
    boost::ptr_list<cctag::ICCTag> cctags;
    cctag::cctagDetection(cctags, 1 ,cctagView._grayView ,_params);
#endif
    
    for (const auto & cctag : cctags)
    {
      if ( cctag.getStatus() > 0 )
      {
        std::cout << " New CCTag: Id" << cctag.id() << " ; Location ( " << cctag.x() << " , " << cctag.y() << " ) " << std::endl;

        // Add its associated descriptor
        Descriptor<unsigned char,128> desc;
        for(int i=0; i< desc.size(); ++i)
        {
          desc[i] = (unsigned char) 0;
        }
        desc[cctag.id()] = (unsigned char) 255;
        regionsCasted->Descriptors().push_back(desc);
        regionsCasted->Features().push_back(SIOPointFeature(cctag.x(), cctag.y()));
      }
    }

    cctags.clear();

    return true;
  };

} // namespace features
} // namespace openMVG

<<<<<<< HEAD
#endif //HAVE_CCTAG
=======
#endif // HAVE_CCTAG
>>>>>>> 4b893c6f
<|MERGE_RESOLUTION|>--- conflicted
+++ resolved
@@ -65,8 +65,4 @@
 } // namespace features
 } // namespace openMVG
 
-<<<<<<< HEAD
-#endif //HAVE_CCTAG
-=======
-#endif // HAVE_CCTAG
->>>>>>> 4b893c6f
+#endif // HAVE_CCTAG